--- conflicted
+++ resolved
@@ -173,11 +173,7 @@
 @check_compatibility
 @timing
 def truncatedsvd_preprocess(train, test, num_topics=500, report_progress=False,
-<<<<<<< HEAD
                             use_own_tfidf=True, data_dir='data/', save=False, **tfidf_params):
-=======
-                            data_dir='data/', save=False):
->>>>>>> 8eb88c76
 
     """ Use Latent Semantic Analysis (LSA/LSI) to obtain a dense matrix representation of the input text.
 
@@ -187,10 +183,7 @@
     :param test: The test set as a pd.Dataframe including the free text column "comment_text".
     :param num_topics: Number of columns (features) in the output matrices.
     :report_progress: If True, progress will be reported when each computationally expensive step is starting.
-<<<<<<< HEAD
     :use_own_tfidf: If True, uses our own implementation of tfidf.
-=======
->>>>>>> 8eb88c76
     :data_dir: Path to the base data directory. Used to call this method from anywhere.
                For example a notebook would provide `data_dir='../data'`
 
@@ -209,7 +202,6 @@
     test_text = test["comment_text"].tolist()
     all_text = train_text + test_text
 
-<<<<<<< HEAD
     # create the TF-IDF representation needed for dimensionality reduction.
     if use_own_tfidf:
         # Untested yet but I hope it works. I mean, why wouldn't it right?
@@ -231,22 +223,7 @@
         train_tfidf = tfidf_model.transform(train_text)
         test_tfidf = tfidf_model.transform(test_text)
         whole_tfidf = tfidf_model.transform(all_text)
-=======
-    # use sklearn's TF-IDF in combination with NLTK's tokenizer
-    progress("Creating TF-IDF model and representations..")
-    tfidf_model = TfidfVectorizer(input='content',
-                                  encoding='utf-8',
-                                  decode_error='strict',
-                                  lowercase=True,
-                                  tokenizer=nltk.word_tokenize,
-                                  analyzer='word',
-                                  stop_words=None)
-
-    tfidf_model.fit(all_text)
-    train_tfidf = tfidf_model.transform(train_text)
-    test_tfidf = tfidf_model.transform(test_text)
-    whole_tfidf = tfidf_model.transform(all_text)
->>>>>>> 8eb88c76
+
 
     # Feed the TF-IDF representation to the dimensionality reduction model.
     progress("Fitting SVD to all data..")
@@ -262,22 +239,12 @@
     x_test = pd.DataFrame(x_test)
 
     if save:
-<<<<<<< HEAD
         x_train.to_csv(data_dir+"train_"+str(int(num_topics))+".csv")
         x_test.to_csv(data_dir+"test_"+str(int(num_topics))+".csv")
-=======
-        x_train.to_csv(data_dir+"train_"+str(int(num_topics)))
-        x_test.to_csv(data_dir+"test_"+str(int(num_topics)))
->>>>>>> 8eb88c76
 
     progress("Dimensionality reduction completed.")
     return x_train, x_test
 
-
-<<<<<<< HEAD
-=======
-@check_compatibility
->>>>>>> 8eb88c76
 @timing
 def tf_idf(train, test, params=None, remove_numbers_function=True, debug=False):
     """
