--- conflicted
+++ resolved
@@ -119,10 +119,7 @@
     merged['month'] = merged['date'].apply(lambda x: x.month)
     merged['quarterMonth'] = merged['date'].apply(lambda x: x.day // 8)
     merged['weekday'] = merged['date'].apply(lambda x: x.weekday())
-<<<<<<< HEAD
-=======
     merged['year'] = merged['date'].apply(lambda x: x.year)
->>>>>>> 1f57e8b1
     merged['visitHour'] = pd.to_datetime(merged['visitStartTime']
                                          .apply(lambda t: time.strftime('%Y-%m-%d %H:%M:%S',
                                                 time.localtime(t)))) \
