--- conflicted
+++ resolved
@@ -19,15 +19,7 @@
     "import matplotlib.pyplot as plt\n",
     "\n",
     "sys.path.append('..')\n",
-<<<<<<< HEAD
-    "from preprocessing import (\n",
-    "    load,\n",
-    "    process,\n",
-    "    preprocess_and_save,\n",
-    ")\n",
-=======
     "from preprocessing import load, process, preprocess_and_save\n",
->>>>>>> 98d6350f
     "from aggregation import ohe_explicit"
    ]
   },
@@ -230,15 +222,9 @@
  ],
  "metadata": {
   "kernelspec": {
-<<<<<<< HEAD
-   "display_name": "Python 3",
-   "language": "python",
-   "name": "python3"
-=======
    "display_name": "kaggle_env",
    "language": "python",
    "name": "kaggle_env"
->>>>>>> 98d6350f
   },
   "language_info": {
    "codemirror_mode": {
@@ -250,11 +236,7 @@
    "name": "python",
    "nbconvert_exporter": "python",
    "pygments_lexer": "ipython3",
-<<<<<<< HEAD
-   "version": "3.6.4"
-=======
    "version": "3.6.5"
->>>>>>> 98d6350f
   }
  },
  "nbformat": 4,
